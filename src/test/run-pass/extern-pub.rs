<<<<<<< HEAD
use std::libc;

extern {
    pub unsafe fn debug_get_stk_seg() -> *libc::c_void;
=======
extern {
    pub unsafe fn free(p: *u8);
>>>>>>> ab34864a
}

pub fn main() {
}<|MERGE_RESOLUTION|>--- conflicted
+++ resolved
@@ -1,12 +1,5 @@
-<<<<<<< HEAD
-use std::libc;
-
-extern {
-    pub unsafe fn debug_get_stk_seg() -> *libc::c_void;
-=======
 extern {
     pub unsafe fn free(p: *u8);
->>>>>>> ab34864a
 }
 
 pub fn main() {
